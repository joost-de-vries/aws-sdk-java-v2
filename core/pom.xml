--- conflicted
+++ resolved
@@ -130,7 +130,6 @@
             <artifactId>assertj-core</artifactId>
             <scope>test</scope>
         </dependency>
-<<<<<<< HEAD
         <dependency>
             <groupId>software.amazon.awssdk</groupId>
             <artifactId>test-utils</artifactId>
@@ -149,8 +148,6 @@
             <version>1.1</version>
             <scope>test</scope>
         </dependency>
-=======
->>>>>>> 8630137b
     </dependencies>
     <build>
         <resources>
